--- conflicted
+++ resolved
@@ -28,11 +28,8 @@
   - LIBRARY=mih DATASET=random-xs-16-hamming
   - LIBRARY=datasketch DATASET=random-s-jaccard
   - LIBRARY=scann DATASET=random-xs-20-angular
-<<<<<<< HEAD
+  - LIBRARY=elasticsearch DATASET=random-xs-20-angular
   - LIBRARY=elastiknn DATASET=random-xs-20-angular
-=======
-  - LIBRARY=elasticsearch DATASET=random-xs-20-angular
->>>>>>> fab50830
 
 before_install:
   - pip install -r requirements.txt
